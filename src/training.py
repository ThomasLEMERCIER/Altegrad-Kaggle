# Related third-party imports
import torch
import wandb
import numpy as np
from tqdm import tqdm
from sklearn.metrics import label_ranking_average_precision_score
from sklearn.metrics.pairwise import cosine_similarity

# Local application/library specific imports
from src.constants import *
from src.loss import contrastive_loss, self_supervised_entropy


def train_epoch(
    train_loader, device, model, optimizer, scheduler, epoch, do_wandb, norm_loss
):
    model.train()
    total_loss = 0

    for it, batch in enumerate(tqdm(train_loader, desc="Training")):
        itx = it + len(train_loader) * epoch
        for param_group in optimizer.param_groups:
            param_group["lr"] = scheduler[itx]

        input_ids = batch.input_ids
        attention_mask = batch.attention_mask
        batch.pop("input_ids")
        batch.pop("attention_mask")
        graph_batch = batch

        input_ids = input_ids.to(device)
        attention_mask = attention_mask.to(device)
        graph_batch = graph_batch.to(device)

        optimizer.zero_grad()

        graph_embeddings, text_embeddings = model(
            graph_batch, input_ids, attention_mask
        )
        loss = contrastive_loss(graph_embeddings, text_embeddings, normalize=norm_loss)
        total_loss += loss.item()

        loss.backward()
        optimizer.step()

        if do_wandb:
<<<<<<< HEAD
            wandb.log({"training_loss_step": loss.item(), "lr": optimizer.param_groups[0]["lr"]})
=======
            wandb.log({"training_loss_step": loss.item(), "lr": scheduler[itx]})
>>>>>>> 8ebe0548

    average_loss = total_loss / len(train_loader)

    return average_loss


def label_ranking_average_precision(text_emeddings, graph_embeddings):
    similarities = cosine_similarity(text_emeddings, graph_embeddings)
    ground_truth = np.eye(similarities.shape[0])

    return label_ranking_average_precision_score(ground_truth, similarities)


def validation_epoch(val_loader, device, model, norm_loss):
    model.eval()
    total_loss = 0

    text_embeddings_list = []
    graph_embeddings_list = []
    with torch.no_grad():
        for batch in tqdm(val_loader, desc="Validation"):
            input_ids = batch.input_ids
            attention_mask = batch.attention_mask
            batch.pop("input_ids")
            batch.pop("attention_mask")
            graph_batch = batch

            input_ids = input_ids.to(device)
            attention_mask = attention_mask.to(device)
            graph_batch = graph_batch.to(device)

            graph_embeddings, text_embeddings = model(
                graph_batch, input_ids, attention_mask
            )
            loss = contrastive_loss(
                graph_embeddings, text_embeddings, normalize=norm_loss
            )
            total_loss += loss.item()

            text_embeddings_list.append(text_embeddings.cpu().numpy())
            graph_embeddings_list.append(graph_embeddings.cpu().numpy())

    average_loss = total_loss / len(val_loader)
    text_embeddings = np.concatenate(text_embeddings_list)
    graph_embeddings = np.concatenate(graph_embeddings_list)
    lrap = label_ranking_average_precision(text_embeddings, graph_embeddings)

    return average_loss, lrap

def pretraining_graph(train_loader, device, model_student, model_teacher, center, optimizer, do_wandb, m, l, temperature_student, temperature_teacher):
    model_student.train()
    model_teacher.eval()
    total_loss = 0

    for batch in tqdm(train_loader, desc="Training"):
        batch_u = batch["u"]
        batch_v = batch["v"]

        batch_u_x = batch_u.x.to(device)
        batch_u_edge_index = batch_u.edge_index.to(device)
        batch_v_x = batch_v.x.to(device)
        batch_v_edge_index = batch_v.edge_index.to(device)

        optimizer.zero_grad()

        student_u = model_student(batch_u_x, batch_u_edge_index)
        student_v = model_student(batch_v_x, batch_v_edge_index)

        with torch.no_grad():
            teacher_u = model_teacher(batch_u_x, batch_u_edge_index)
            teacher_v = model_teacher(batch_v_x, batch_v_edge_index)

        loss = self_supervised_entropy(student_u, teacher_v, center, temperature_student, temperature_teacher) + self_supervised_entropy(student_v, teacher_u, center, temperature_student, temperature_teacher)
        total_loss += loss.item()

        loss.backward()
        optimizer.step()
        
        # ema update for teacher model
        for param_s, param_t in zip(model_student.parameters(), model_teacher.parameters()):
            param_t.data = l * param_t.data + (1 - l) * param_s.detach().data

        if do_wandb:
            wandb.log({"training_loss_step": loss.item()})

        center = m * center + (1 - m) * torch.stack([student_u, teacher_v], dim=0).mean(dim=0)       

    average_loss = total_loss / len(train_loader)

    return average_loss, center<|MERGE_RESOLUTION|>--- conflicted
+++ resolved
@@ -44,11 +44,7 @@
         optimizer.step()
 
         if do_wandb:
-<<<<<<< HEAD
-            wandb.log({"training_loss_step": loss.item(), "lr": optimizer.param_groups[0]["lr"]})
-=======
             wandb.log({"training_loss_step": loss.item(), "lr": scheduler[itx]})
->>>>>>> 8ebe0548
 
     average_loss = total_loss / len(train_loader)
 
