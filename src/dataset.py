--- conflicted
+++ resolved
@@ -242,7 +242,8 @@
     def __getitem__(self, idx):
         data = torch.load(osp.join(self.preprocessed_dir, "data_{}.pt".format(idx)))
 
-<<<<<<< HEAD
+        if self.data_transform is not None:
+            return self.data_transform(data, self.data_transform_params)
         return data
 
 class GraphPretrainingDataset(Dataset):
@@ -329,9 +330,4 @@
             data["v"].x = v_x
             data["v"].edge_index = v_edge_index
 
-            return data
-=======
-        if self.data_transform is not None:
-            return self.data_transform(data, self.data_transform_params)
-        return data
->>>>>>> 8ebe0548
+            return data