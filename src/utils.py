--- conflicted
+++ resolved
@@ -10,11 +10,7 @@
 # Local application/library specific imports
 from .model import Model
 from .dataset import GraphTextDataset
-<<<<<<< HEAD
-=======
-from torch_geometric.loader import DataLoader
 from src.scheduler import warmup_cosineLR, constantLR
->>>>>>> fa76feb1
 from .constants import CHECKPOINT_FOLDER, NODE_FEATURES_SIZE, ROOT_DATA, GT_PATH
 from .data_aug import DataAugParams, GraphDataAugParams, random_data_aug
 
@@ -131,7 +127,6 @@
 
     return train_loader, val_loader
 
-<<<<<<< HEAD
 def get_transform(config):
     g_paramrs = GraphDataAugParams(
         p_edge_pertubation=config["edge_pertubation"],
@@ -142,7 +137,7 @@
     )
 
     return random_data_aug, DataAugParams(graph_params=g_paramrs)
-=======
+
 def get_scheduler(config, train_loader):
     nb_epochs = config["nb_epochs"]
     eta_min = config["eta_min"]
@@ -166,5 +161,4 @@
     else:
         raise ValueError("Scheduler not implemented")
 
-    return scheduler
->>>>>>> fa76feb1
+    return scheduler