# ==== Run name ==== #
name: baseline_extended

# ==== Nlp model parameters ==== #
nlp_model_name: distilbert-base-uncased
custom_tokenizer: False
nlp_pretrained: False

# ==== GNN parameters ==== #
gnn_model_name: gcn
gnn_num_layers: 3
gnn_hdim: 300
mlp_hdim: 300
gnn_dropout: 0.

# ==== Output parameters ==== #
nout: 768

# ==== Training parameters ==== #
nb_epochs: 10
batch_size: 64
lr: 5.e-6
weight_decay: 0.01

# ==== Loss/Model options ==== #
norm_loss: False
avg_pool_nlp: False

# ==== NLP checkpoint ==== #
nlp_checkpoint: null

# ==== Fine tuning ==== #
fine_tuning: true
checkpoint_name: baseline_extended/checkpoint_8.pt

<<<<<<< HEAD
# ==== Transform ==== #
edge_pertubation: 0.
graph_sampling: 0.
features_noise: 0.
features_shuffling: 0.
features_masking: 0.
=======
# ==== Scheduler ==== #
scheduler: constant
eta_min: 5.e-6
>>>>>>> fa76feb1
<|MERGE_RESOLUTION|>--- conflicted
+++ resolved
@@ -33,15 +33,13 @@
 fine_tuning: true
 checkpoint_name: baseline_extended/checkpoint_8.pt
 
-<<<<<<< HEAD
 # ==== Transform ==== #
 edge_pertubation: 0.
 graph_sampling: 0.
 features_noise: 0.
 features_shuffling: 0.
 features_masking: 0.
-=======
+
 # ==== Scheduler ==== #
 scheduler: constant
-eta_min: 5.e-6
->>>>>>> fa76feb1
+eta_min: 5.e-6