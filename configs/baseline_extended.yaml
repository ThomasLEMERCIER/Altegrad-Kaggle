# ==== Run name ==== #
name: baseline_extended

# ==== Nlp model parameters ==== #
nlp_model_name: distilbert-base-uncased
custom_tokenizer: False
nlp_pretrained: False

# ==== GNN parameters ==== #
gnn_model_name: gcn
gnn_num_layers: 3
gnn_hdim: 300
mlp_hdim: 300
gnn_dropout: 0.

# ==== Output parameters ==== #
nout: 768

# ==== Training parameters ==== #
nb_epochs: 10
batch_size: 64
lr: 2.e-5
weight_decay: 0.01

# ==== Loss/Model options ==== #
norm_loss: False
avg_pool_nlp: False

# ==== NLP checkpoint ==== #
nlp_checkpoint: null

# ==== Fine tuning ==== #
fine_tuning: False
checkpoint_name: null

<<<<<<< HEAD
# ==== Transform ==== #
edge_pertubation: 0.
graph_sampling: 0.
features_noise: 0.
features_shuffling: 0.
features_masking: 0.
=======
# ==== Scheduler ==== #
scheduler: constant
eta_min: 2.e-5
>>>>>>> fa76feb1
<|MERGE_RESOLUTION|>--- conflicted
+++ resolved
@@ -33,15 +33,13 @@
 fine_tuning: False
 checkpoint_name: null
 
-<<<<<<< HEAD
 # ==== Transform ==== #
 edge_pertubation: 0.
 graph_sampling: 0.
 features_noise: 0.
 features_shuffling: 0.
 features_masking: 0.
-=======
+
 # ==== Scheduler ==== #
 scheduler: constant
-eta_min: 2.e-5
->>>>>>> fa76feb1
+eta_min: 2.e-5